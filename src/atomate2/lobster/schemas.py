--- conflicted
+++ resolved
@@ -143,11 +143,8 @@
         " bonding/anti-bonding percentages in the bond"
         " if set to None, all energies up-to the Fermi is considered",
     )
-<<<<<<< HEAD
-    cohp_plot_data: dict = Field(
-=======
+
     cohp_plot_data: Any = Field(
->>>>>>> 1e6bc1b6
         None,
         description="Stores the COHP plot data based on relevant bond labels "
         "for site as keys",
