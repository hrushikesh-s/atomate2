"""Jobs for running phonon calculations."""

from __future__ import annotations

import contextlib
import logging
import warnings
from typing import TYPE_CHECKING

import numpy as np
from jobflow import Flow, Response, job
from phonopy import Phonopy
from pymatgen.core import Structure
from pymatgen.io.phonopy import get_phonopy_structure, get_pmg_structure
from pymatgen.phonon.bandstructure import PhononBandStructureSymmLine
from pymatgen.phonon.dos import PhononDos
from pymatgen.transformations.advanced_transformations import (
    CubicSupercellTransformation,
)

from atomate2.common.schemas.phonons import ForceConstants, PhononBSDOSDoc, get_factor

if TYPE_CHECKING:
    from pathlib import Path

    from emmet.core.math import Matrix3D

    from atomate2.aims.jobs.base import BaseAimsMaker
    from atomate2.forcefields.jobs import ForceFieldStaticMaker
    from atomate2.vasp.jobs.base import BaseVaspMaker


logger = logging.getLogger(__name__)


@job
def get_total_energy_per_cell(
    total_dft_energy_per_formula_unit: float, structure: Structure
) -> float:
    """
    Job that computes total DFT energy of the cell.

    Parameters
    ----------
    total_dft_energy_per_formula_unit: float
        Total DFT energy in eV per formula unit.
    structure: Structure object
        Corresponding structure object.
    """
    formula_units = (
        structure.composition.num_atoms
        / structure.composition.reduced_composition.num_atoms
    )

    return total_dft_energy_per_formula_unit * formula_units


@job
def get_supercell_size(
    structure: Structure, min_length: float, prefer_90_degrees: bool, **kwargs
) -> list[list[float]]:
    """
    Determine supercell size with given min_length.

    Parameters
    ----------
    structure: Structure Object
        Input structure that will be used to determine supercell
    min_length: float
        minimum length of cell in Angstrom
    prefer_90_degrees: bool
        if True, the algorithm will try to find a cell with 90 degree angles first
    **kwargs:
        Additional parameters that can be set.
    """
    kwargs.setdefault("min_atoms", None)
    kwargs.setdefault("force_diagonal", False)

    if not prefer_90_degrees:
        kwargs.setdefault("max_atoms", None)
        transformation = CubicSupercellTransformation(
            min_length=min_length,
            min_atoms=kwargs["min_atoms"],
            max_atoms=kwargs["max_atoms"],
            force_diagonal=kwargs["force_diagonal"],
            force_90_degrees=False,
        )
        transformation.apply_transformation(structure=structure)
    else:
        max_atoms = kwargs.get("max_atoms", 1000)
        kwargs.setdefault("angle_tolerance", 1e-2)
        try:
            transformation = CubicSupercellTransformation(
                min_length=min_length,
                min_atoms=kwargs["min_atoms"],
                max_atoms=max_atoms,
                force_diagonal=kwargs["force_diagonal"],
                force_90_degrees=True,
                angle_tolerance=kwargs["angle_tolerance"],
            )
            transformation.apply_transformation(structure=structure)

        except AttributeError:
            kwargs.setdefault("max_atoms", None)

            transformation = CubicSupercellTransformation(
                min_length=min_length,
                min_atoms=kwargs["min_atoms"],
                max_atoms=kwargs["max_atoms"],
                force_diagonal=kwargs["force_diagonal"],
                force_90_degrees=False,
            )
            transformation.apply_transformation(structure=structure)

    return transformation.transformation_matrix.tolist()


@job(data=[Structure])
def generate_phonon_displacements(
    structure: Structure,
    supercell_matrix: np.array,
    displacement: float,
    sym_reduce: bool,
    symprec: float,
    use_symmetrized_structure: str | None,
    kpath_scheme: str,
    code: str,
) -> list[Structure]:
    """
    Generate displaced structures with phonopy.

    Parameters
    ----------
    structure: Structure object
        Fully optimized input structure for phonon run
    supercell_matrix: np.array
        array to describe supercell matrix
    displacement: float
        displacement in Angstrom
    sym_reduce: bool
        if True, symmetry will be used to generate displacements
    symprec: float
        precision to determine symmetry
    use_symmetrized_structure: str or None
        primitive, conventional or None
    kpath_scheme: str
        scheme to generate kpath
    code:
        code to perform the computations
    """
    warnings.warn(
        "Initial magnetic moments will not be considered for the determination "
        "of the symmetry of the structure and thus will be removed now.",
        stacklevel=1,
    )
    cell = get_phonopy_structure(
        structure.remove_site_property(property_name="magmom")
        if "magmom" in structure.site_properties
        else structure
    )
    factor = get_factor(code)

    # a bit of code repetition here as I currently
    # do not see how to pass the phonopy object?
    if use_symmetrized_structure == "primitive" and kpath_scheme != "seekpath":
        primitive_matrix: np.ndarray | str = np.eye(3)
    else:
        primitive_matrix = "auto"

    # TARP: THIS IS BAD! Including for discussions sake
    if cell.magnetic_moments is not None and primitive_matrix == "auto":
        if np.any(cell.magnetic_moments != 0.0):
            raise ValueError(
                "For materials with magnetic moments specified "
                "use_symmetrized_structure must be 'primitive'"
            )
        cell.magnetic_moments = None

    phonon = Phonopy(
        cell,
        supercell_matrix,
        primitive_matrix=primitive_matrix,
        factor=factor,
        symprec=symprec,
        is_symmetry=sym_reduce,
    )
    phonon.generate_displacements(distance=displacement)

    supercells = phonon.supercells_with_displacements

    return [get_pmg_structure(cell) for cell in supercells]


@job(
    output_schema=PhononBSDOSDoc,
    data=[PhononDos, PhononBandStructureSymmLine, ForceConstants],
)
def generate_frequencies_eigenvectors(
    structure: Structure,
    supercell_matrix: np.array,
    displacement: float,
    sym_reduce: bool,
    symprec: float,
    use_symmetrized_structure: str | None,
    kpath_scheme: str,
    code: str,
    displacement_data: dict[str, list],
    total_dft_energy: float,
    epsilon_static: Matrix3D = None,
    born: Matrix3D = None,
    **kwargs,
) -> PhononBSDOSDoc:
    """
    Analyze the phonon runs and summarize the results.

    Parameters
    ----------
    structure: Structure object
        Fully optimized structure used for phonon runs
    supercell_matrix: np.array
        array to describe supercell
    displacement: float
        displacement in Angstrom used for supercell computation
    sym_reduce: bool
        if True, symmetry will be used in phonopy
    symprec: float
        precision to determine symmetry
    use_symmetrized_structure: str
        primitive, conventional, None are allowed
    kpath_scheme: str
        kpath scheme for phonon band structure computation
    code: str
        code to run computations
    displacement_data: dict
        outputs from displacements
    total_dft_energy: float
        total DFT energy in eV per cell
    epsilon_static: Matrix3D
        The high-frequency dielectric constant
    born: Matrix3D
        Born charges
    kwargs: dict
        Additional parameters that are passed to PhononBSDOSDoc.from_forces_born
    """
    return PhononBSDOSDoc.from_forces_born(
        structure=structure.remove_site_property(property_name="magmom")
        if "magmom" in structure.site_properties
        else structure,
        supercell_matrix=supercell_matrix,
        displacement=displacement,
        sym_reduce=sym_reduce,
        symprec=symprec,
        use_symmetrized_structure=use_symmetrized_structure,
        kpath_scheme=kpath_scheme,
        code=code,
        displacement_data=displacement_data,
        total_dft_energy=total_dft_energy,
        epsilon_static=epsilon_static,
        born=born,
        **kwargs,
    )


@job(data=["forces", "displaced_structures"])
def run_phonon_displacements(
    displacements: list[Structure],
    structure: Structure,
    supercell_matrix: Matrix3D,
    phonon_maker: BaseVaspMaker | ForceFieldStaticMaker | BaseAimsMaker = None,
    prev_dir: str | Path = None,
    prev_dir_argname: str = None,
    socket: bool = False,
) -> Flow:
    """
    Run phonon displacements.

    Note, this job will replace itself with N displacement calculations,
    or a single socket calculation for all displacements.

    Parameters
    ----------
    displacements: Sequence
        All displacements to calculate
    structure: Structure object
        Fully optimized structure used for phonon computations.
    supercell_matrix: Matrix3D
        supercell matrix for meta data
    phonon_maker : .BaseVaspMaker or .ForceFieldStaticMaker or .BaseAimsMaker
        A maker to use to generate dispacement calculations
    prev_dir: str or Path
        The previous working directory
    prev_dir_argname: str
        argument name for the prev_dir variable
    socket: bool
        If True use the socket-io interface to increase performance
    """
    phonon_jobs = []
    outputs: dict[str, list] = {
        "displacement_number": [],
        "forces": [],
        "uuids": [],
        "dirs": [],
        "structure": []
    }
    phonon_job_kwargs = {}
    if prev_dir is not None and prev_dir_argname is not None:
        phonon_job_kwargs[prev_dir_argname] = prev_dir

    if socket:
        phonon_job = phonon_maker.make(displacements, **phonon_job_kwargs)
        info = {
            "original_structure": structure,
            "supercell_matrix": supercell_matrix,
            "displaced_structures": displacements,
        }
        phonon_job.update_maker_kwargs(
            {"_set": {"write_additional_data->phonon_info:json": info}}, dict_mod=True
        )
        phonon_jobs.append(phonon_job)
<<<<<<< HEAD
        outputs["displacement_number"].append(i)
        outputs["uuids"].append(phonon_job.output.uuid)
        outputs["dirs"].append(phonon_job.output.dir_name)
        outputs["forces"].append(phonon_job.output.output.forces)
        outputs["structure"].append(phonon_job.output.output.structure)
        # outputs["forces"].append(phonon_job.output.output.output.forces)
        # outputs["structure"].append(phonon_job.output.output.output.structure)
=======
        outputs["displacement_number"] = list(range(len(displacements)))
        outputs["uuids"] = [phonon_job.output.uuid] * len(displacements)
        outputs["dirs"] = [phonon_job.output.dir_name] * len(displacements)
        outputs["forces"] = phonon_job.output.output.all_forces
    else:
        for idx, displacement in enumerate(displacements):
            if prev_dir is not None:
                phonon_job = phonon_maker.make(displacement, prev_dir=prev_dir)
            else:
                phonon_job = phonon_maker.make(displacement)
            phonon_job.append_name(f" {idx + 1}/{len(displacements)}")

            # we will add some meta data
            info = {
                "displacement_number": idx,
                "original_structure": structure,
                "supercell_matrix": supercell_matrix,
                "displaced_structure": displacement,
            }
            with contextlib.suppress(Exception):
                phonon_job.update_maker_kwargs(
                    {"_set": {"write_additional_data->phonon_info:json": info}},
                    dict_mod=True,
                )
            phonon_jobs.append(phonon_job)
            outputs["displacement_number"].append(idx)
            outputs["uuids"].append(phonon_job.output.uuid)
            outputs["dirs"].append(phonon_job.output.dir_name)
            outputs["forces"].append(phonon_job.output.output.forces)
>>>>>>> 58703efc

    displacement_flow = Flow(phonon_jobs, outputs)
    return Response(replace=displacement_flow)<|MERGE_RESOLUTION|>--- conflicted
+++ resolved
@@ -317,19 +317,11 @@
             {"_set": {"write_additional_data->phonon_info:json": info}}, dict_mod=True
         )
         phonon_jobs.append(phonon_job)
-<<<<<<< HEAD
-        outputs["displacement_number"].append(i)
-        outputs["uuids"].append(phonon_job.output.uuid)
-        outputs["dirs"].append(phonon_job.output.dir_name)
-        outputs["forces"].append(phonon_job.output.output.forces)
-        outputs["structure"].append(phonon_job.output.output.structure)
-        # outputs["forces"].append(phonon_job.output.output.output.forces)
-        # outputs["structure"].append(phonon_job.output.output.output.structure)
-=======
         outputs["displacement_number"] = list(range(len(displacements)))
         outputs["uuids"] = [phonon_job.output.uuid] * len(displacements)
         outputs["dirs"] = [phonon_job.output.dir_name] * len(displacements)
         outputs["forces"] = phonon_job.output.output.all_forces
+        outputs["structure"].append(phonon_job.output.output.structure)
     else:
         for idx, displacement in enumerate(displacements):
             if prev_dir is not None:
@@ -355,7 +347,6 @@
             outputs["uuids"].append(phonon_job.output.uuid)
             outputs["dirs"].append(phonon_job.output.dir_name)
             outputs["forces"].append(phonon_job.output.output.forces)
->>>>>>> 58703efc
 
     displacement_flow = Flow(phonon_jobs, outputs)
     return Response(replace=displacement_flow)