--- conflicted
+++ resolved
@@ -40,12 +40,8 @@
 cclib = ["cclib"]
 mp = ["mp-api>=0.27.5"]
 phonons = ["phonopy>=1.10.8", "seekpath"]
-<<<<<<< HEAD
-defects = ["pymatgen-analysis-defects>=2022.11.21", "dscribe>=1.2.0"]
 lobster = ["lobsterpy"]
-=======
 defects = ["pymatgen-analysis-defects>=2022.11.30", "dscribe>=1.2.0"]
->>>>>>> daf06b46
 docs = [
     "numpydoc==1.5.0",
     "ipython==8.11.0",
@@ -68,16 +64,10 @@
     "phonopy==2.17.2",
     "seekpath==2.0.1",
     "numpy",
-<<<<<<< HEAD
-    "mp-api==0.30.8",
-    "dscribe==1.2.1",
-    "pymatgen-analysis-defects==2022.11.21",
-    "lobsterpy==0.2.7"
-=======
     "mp-api==0.30.10",
     "dscribe==1.2.2",
     "pymatgen-analysis-defects==2023.3.3",
->>>>>>> daf06b46
+     "lobsterpy==0.2.7"
 ]
 
 [project.scripts]
