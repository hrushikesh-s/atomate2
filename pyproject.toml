[build-system]
requires = ["setuptools >= 42", "versioningit ~= 1.0", "wheel"]
build-backend = "setuptools.build_meta"

[project]
name = "atomate2"
description = "atomate2 is a library of materials science workflows"
readme = "README.md"
keywords = ["automated", "dft", "high-throughput", "vasp", "workflow"]
license = { text = "modified BSD" }
authors = [{ name = "Alex Ganose", email = "alexganose@gmail.com" }]
dynamic = ["version"]
classifiers = [
    "Development Status :: 5 - Production/Stable",
    "Intended Audience :: Information Technology",
    "Intended Audience :: Science/Research",
    "Intended Audience :: System Administrators",
    "Operating System :: OS Independent",
    "Programming Language :: Python :: 3",
    "Programming Language :: Python :: 3.10",
    "Programming Language :: Python :: 3.11",
    "Programming Language :: Python :: 3.9",
    "Topic :: Other/Nonlisted Topic",
    "Topic :: Scientific/Engineering",
]
requires-python = ">=3.9"
dependencies = [
    "PyYAML",
    "click",
    "custodian>=2024.2.15",
    "emmet-core>=0.78.0rc4",
    "jobflow>=0.1.11",
    "monty>=2024.2.2",
    "numpy",
    "pydantic-settings>=2.0.3",
    "pydantic>=2.0.1",
    "pymatgen>=2023.12.18",
]

[project.optional-dependencies]
amset = ["amset>=0.4.15", "pydash"]
cclib = ["cclib"]
mp = ["mp-api>=0.37.5"]
phonons = ["phonopy>=1.10.8", "seekpath"]
lobster = ["ijson>=3.2.2", "lobsterpy>=0.3.7"]
defects = ["dscribe>=1.2.0", "pymatgen-analysis-defects>=2022.11.30", "python-ulid"]
forcefields = [
    "ase>=3.22.1",
    "chgnet>=0.2.2",
    "mace-torch>=0.3.3",
    "matgl>=0.9.0",
    "quippy-ase>=0.9.14",
]
docs = [
    "FireWorks==2.0.3",
    "autodoc_pydantic==2.0.1",
    "furo==2024.1.29",
    "ipython==8.22.1",
    "jsonschema[format]",
    "myst_parser==2.0.0",
    "numpydoc==1.6.0",
    "sphinx-copybutton==0.5.2",
    "sphinx==7.2.6",
    "sphinx_design==0.5.0",
]
dev = ["pre-commit>=2.12.1"]
tests = ["FireWorks==2.0.3", "pytest-cov==4.1.0", "pytest==8.0.2"]
strict = [
    "PyYAML==6.0.1",
    # must use >= for ase to not uninstall main branch install in CI
    # last known working commit: https://gitlab.com/ase/ase@2bab58f4e
    "ase>=3.22.1",
    "cclib==1.8",
    "chgnet==0.3.4",
    "click==8.1.7",
    "custodian==2024.2.15",
    "dscribe==2.1.0",
    "emmet-core==0.78.0rc4",
    "ijson==3.2.3",
    "jobflow==0.1.17",
    "lobsterpy==0.3.8",
    "mace-torch>=0.3.3",
    "matgl==1.0.0",
    "monty==2024.2.2",
    "mp-api==0.40.2",
    "numpy",
    "phonopy==2.21.2",
    "pydantic-settings==2.2.1",
    "pydantic==2.6.2",
    "pymatgen-analysis-defects==2024.2.24",
    "pymatgen==2024.2.23",
    "quippy-ase==0.9.14",
    "seekpath==2.1.0",
<<<<<<< HEAD
    "typing-extensions==4.8.0",
    "phono3py==2.5.1"
=======
    "typing-extensions==4.10.0",
    "python-ulid==2.2.0"
>>>>>>> 58703efc
]

[project.scripts]
atm = "atomate2.cli:cli"

[project.urls]
homepage = "https://materialsproject.github.io/atomate2/"
repository = "https://github.com/materialsproject/atomate2"
documentation = "https://materialsproject.github.io/atomate2/"
changelog = "https://github.com/materialsproject/atomate2/blob/main/CHANGELOG.md"

[tool.setuptools.package-data]
atomate2 = ["py.typed"]
"atomate2.vasp.sets" = ["*.yaml"]
"atomate2.cp2k.sets" = ["*.yaml"]
"atomate2.cp2k.schemas.calc_types" = ["*.yaml"]

[tool.versioningit.vcs]
method = "git"
default-tag = "0.0.1"

[tool.mypy]
ignore_missing_imports = true
no_strict_optional = true

[tool.pytest.ini_options]
addopts = "-p no:warnings --import-mode=importlib"
filterwarnings = [
    "ignore:.*POTCAR.*:UserWarning",
    "ignore:.*input structure.*:UserWarning",
    "ignore:.*is not gzipped.*:UserWarning",
    "ignore:.*magmom.*:UserWarning",
    "ignore::DeprecationWarning",
]

[tool.coverage.run]
include = ["src/*"]
parallel = true
branch = true

[tool.coverage.paths]
source = ["src/"]

[tool.coverage.report]
skip_covered = true
show_missing = true
exclude_lines = [
    '^\s*@overload( |$)',
    '^\s*assert False(,|$)',
    'if typing.TYPE_CHECKING:',
]

[tool.ruff]
target-version = "py39"
lint.select = ["ALL"]
lint.ignore = [
    "ANN002",
    "ANN003",
    "ANN101",  # missing self type annotation
    "ANN102",
    "ANN401",
    "ARG002",  # unused method argument
    "BLE001",
    "C408",    # Unnecessary (dict/list/tuple) call - remove call
    "C901",    # function too complex
    "COM812",  # trailing comma missing
    "DTZ",     # datetime-tz-now
    "EM",      # exception message must not use f-string literal
    "ERA001",  # found commented out code
    "FBT001",
    "FBT002",
    "FIX002",
    "G004",    # logging uses fstring
    "PD011",   # pandas-use-of-dot-values
    "PERF203", # try-except-in-loop
    "PLR",     # pylint-refactor
    "PT004",   # pytest-missing-fixture-name-underscore
    "PT006",   # pytest-parametrize-names-wrong-type
    "PT013",   # pytest-incorrect-pytest-import
    "PTH",     # prefer Pathlib to os.path
    "RUF013",  # implicit-optional
    "S324",    # use of insecure hash function
    "SLF",     # private member accessed outside class
    "TD",      # TODOs
    "TRY003",  # long message outside exception class
    "S507",    # paramiko auto trust
]
lint.pydocstyle.convention = "numpy"
lint.isort.known-first-party = ["atomate2"]
lint.isort.split-on-trailing-comma = false

[tool.ruff.lint.per-file-ignores]
"__init__.py" = ["F401"]
"**/tests/*" = ["ANN", "ARG001", "D", "INP001", "S101"]
# flake8-type-checking (TCH): things inside TYPE_CHECKING aren't available
#     at runtime and so can't be used by pydantic models
# flake8-future-annotations (FA): pipe operator for type unions only work in pydantic models in python 3.10+
"**/schemas/*" = ["FA", "TCH", "UP007"]
"**/schemas.py" = ["FA", "TCH", "UP007"]
"**/settings.py" = ["FA", "TCH", "UP007"]
"docs/*" = ["INP001"]<|MERGE_RESOLUTION|>--- conflicted
+++ resolved
@@ -91,13 +91,9 @@
     "pymatgen==2024.2.23",
     "quippy-ase==0.9.14",
     "seekpath==2.1.0",
-<<<<<<< HEAD
-    "typing-extensions==4.8.0",
-    "phono3py==2.5.1"
-=======
     "typing-extensions==4.10.0",
     "python-ulid==2.2.0"
->>>>>>> 58703efc
+    "phono3py==2.5.1"
 ]
 
 [project.scripts]
