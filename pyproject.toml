--- conflicted
+++ resolved
@@ -52,14 +52,10 @@
     "quippy-ase>=0.9.14",
 ]
 anharmonicphonons = [
-<<<<<<< HEAD
-	"phono3py",
-=======
     "phonopy>=2.21.0",
 	"hiphive @ git+https://gitlab.com/jsyony37/hiphive.git@personal#egg=hiphive",
     "f90nml==1.4.4",
     "spglib>=2.2.0",
->>>>>>> a18c0b71
 	"ase>=3.22.1",]
 docs = [
     "FireWorks==2.0.3",
@@ -103,10 +99,6 @@
     "seekpath==2.1.0",
     "typing-extensions==4.10.0",
     "python-ulid==2.2.0",
-<<<<<<< HEAD
-    "phono3py==2.5.1"
-=======
->>>>>>> a18c0b71
 ]
 
 [project.scripts]
