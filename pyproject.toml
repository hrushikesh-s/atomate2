--- conflicted
+++ resolved
@@ -45,11 +45,7 @@
 defects = ["pymatgen-analysis-defects>=2022.11.30", "dscribe>=1.2.0"]
 docs = [
     "numpydoc==1.5.0",
-<<<<<<< HEAD
-    "ipython==8.11.0",
-=======
     "ipython==8.13.2",
->>>>>>> b4a87a38
     "FireWorks==2.0.3",
     "autodoc_pydantic==1.8.0",
     "myst_parser==1.0.0",
@@ -62,13 +58,8 @@
 strict = [
     "pydantic==1.10.7",
     "pymatgen==2023.3.23",
-<<<<<<< HEAD
-    "custodian==2023.3.10",
-    "monty==2022.9.9",
-=======
     "custodian==2023.5.7",
     "monty==2023.5.8",
->>>>>>> b4a87a38
     "jobflow==0.1.11",
     "click==8.1.3",
     "PyYAML==6.0",
@@ -78,15 +69,9 @@
     "numpy",
     "mp-api==0.33.1",
     "dscribe==1.2.2",
-<<<<<<< HEAD
-    "pymatgen-analysis-defects==2023.3.25",
-    "lobsterpy==0.2.9",
-    "emmet-core==0.51.6"
-=======
     "pymatgen-analysis-defects==2023.04.05",
     "lobsterpy==0.2.9",
     "emmet-core==0.54.3"
->>>>>>> b4a87a38
 ]
 
 [project.scripts]
